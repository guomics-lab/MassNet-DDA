"""A de novo peptide sequencing model with configurable logging."""

import threading
import logging
import re
import sys
import operator
import os
from datetime import datetime
import torch.nn.functional as F
import random
from typing import Any, Dict, List, Optional, Set, Tuple, Union
import depthcharge.masses
import numpy as np
import pytorch_lightning as pl
import torch
from torch.utils.tensorboard import SummaryWriter
#from torch_imputer.imputer import best_alignment
from . import pmc  # Precise Mass Control module
from ..components import ModelMixin, PeptideDecoder, SpectrumEncoder
from .ctc_beam_search import CTCBeamSearchDecoder
from . import evaluate

# Configure logging
def setup_logger(verbosity: str = "INFO") -> logging.Logger:
    """
    Set up the logger with the specified verbosity level.
    
    Parameters
    ----------
    verbosity : str
        The logging level to use. One of: "DEBUG", "INFO", "WARNING", "ERROR", "CRITICAL"
        Default is "INFO".
    
    Returns
    -------
    logging.Logger
        Configured logger instance
    """
    # Create logs directory if it doesn't exist
    log_dir = "logs"
    os.makedirs(log_dir, exist_ok=True)
    
    # Create a unique log file name with timestamp
    timestamp = datetime.now().strftime("%Y%m%d_%H%M%S")
    log_file = os.path.join(log_dir, f"xuanjinovo_{timestamp}.log")
    
    # Set up logging format
    log_format = "%(asctime)s [%(levelname)s] %(name)s - %(message)s"
    date_format = "%Y-%m-%d %H:%M:%S"
    
    # Map string level to logging constant
    level_map = {
        "DEBUG": logging.DEBUG,
        "INFO": logging.INFO,
        "WARNING": logging.WARNING,
        "ERROR": logging.ERROR,
        "CRITICAL": logging.CRITICAL
    }
    level = level_map.get(verbosity.upper(), logging.INFO)
    
    # Configure logging
    logging.basicConfig(
        level=level,
        format=log_format,
        datefmt=date_format,
        handlers=[
            logging.FileHandler(log_file),
            logging.StreamHandler(sys.stdout)
        ]
    )
    
    logger = logging.getLogger("xuanjinovo")
    logger.setLevel(level)
    
    return logger

# Initialize default logger
logger = setup_logger()
aa2mas = { 'G': 57.021464, 'A': 71.037114, 'S': 87.032028, 'P': 97.052764, 'V': 99.068414, 'T': 101.04767, 'C+57.021': 160.030649, 'L': 113.084064, 'I': 113.084064, 'N': 114.042927, 'D': 115.026943, 'Q': 128.058578, 'K': 128.094963, 'E': 129.042593, 'M': 131.040485, 'H': 137.058912, 'F': 147.068414, 'R': 156.101111, 'Y': 163.063329, 'W': 186.079313, 'M+15.995': 147.0354, 'N+0.984': 115.026943, 'Q+0.984': 129.042594, '+42.011': 42.010565, '+43.006': 43.005814, '-17.027': 100000, '+43.006-17.027': 25.980265, "_":0}

logger = logging.getLogger("casanovo")
def mass_cal(sequence):
    sequence = sequence.replace("I", "L")
    sequence = re.split(r"(?<=.)(?=[A-Z])", sequence)
    total = 0
    for each in sequence:
        
        # total += aa2mas[each]
        
        try:
            total += aa2mas[each]
        except:
            h1 = each.count("+42.011")
            h2 = each.count("+43.006")
            h3 = each.count("-17.027")
            total += h1 * 42.010565 + h2 * 43.005814  + h3 * -17.026549
            each = each.replace("+42.011", "")
            each = each.replace("+43.006", "")
            each = each.replace("-17.027", "")
            if each:
                total += aa2mas[each]
                    
    return total , sequence
def remove_repentance(index_list: List[int]) -> List[int]:
        """
        Eliminate repeated index in list. e.g., [1, 1, 2, 2, 3] --> [1, 2, 3]
        """
        return [a for a, b in zip(index_list, index_list[1:] + [not index_list[-1]]) if a != b]
    
def ctc_post_processing( sentence_index: List[int]) -> List[int]:
        """
        Merge repetitive tokens, then eliminate <blank> tokens and <pad> tokens.
        The input sentence_index is expected to be a 1-D index list
        """
        sentence_index = remove_repentance(sentence_index)
        #sentence_index = list(filter((27).__ne__, sentence_index))
        temp = []
        for each in sentence_index:
            if each != 27:
                temp.append(each)
        return temp

class Spec2Pep(pl.LightningModule, ModelMixin):
    """
    A Transformer model for de novo peptide sequencing.

    Use this model in conjunction with a pytorch-lightning Trainer.

    Parameters
    ----------
    dim_model : int
        The latent dimensionality used by the transformer model.
    n_head : int
        The number of attention heads in each layer. ``dim_model`` must be
        divisible by ``n_head``.
    dim_feedforward : int
        The dimensionality of the fully connected layers in the transformer
        model.
    n_layers : int
        The number of transformer layers.
    dropout : float
        The dropout probability for all layers.
    dim_intensity : Optional[int]
        The number of features to use for encoding peak intensity. The remaining
        (``dim_model - dim_intensity``) are reserved for encoding the m/z value.
        If ``None``, the intensity will be projected up to ``dim_model`` using a
        linear layer, then summed with the m/z encoding for each peak.
    custom_encoder : Optional[Union[SpectrumEncoder, PairedSpectrumEncoder]]
        A pretrained encoder to use. The ``dim_model`` of the encoder must be
        the same as that specified by the ``dim_model`` parameter here.
    max_length : int
        The maximum peptide length to decode.
    residues: Union[Dict[str, float], str]
        The amino acid dictionary and their masses. By default ("canonical) this
        is only the 20 canonical amino acids, with cysteine carbamidomethylated.
        If "massivekb", this dictionary will include the modifications found in
        MassIVE-KB. Additionally, a dictionary can be used to specify a custom
        collection of amino acids and masses.
    max_charge : int
        The maximum precursor charge to consider.
    precursor_mass_tol : float, optional
        The maximum allowable precursor mass tolerance (in ppm) for correct
        predictions.
    isotope_error_range : Tuple[int, int]
        Take into account the error introduced by choosing a non-monoisotopic
        peak for fragmentation by not penalizing predicted precursor m/z's that
        fit the specified isotope error:
        `abs(calc_mz - (precursor_mz - isotope * 1.00335 / precursor_charge))
        < precursor_mass_tol`
    n_beams: int
        Number of beams used during beam search decoding.
    n_log : int
        The number of epochs to wait between logging messages.
    tb_summarywriter: Optional[str]
        Folder path to record performance metrics during training. If ``None``,
        don't use a ``SummaryWriter``.
    warmup_iters: int
        The number of warm up iterations for the learning rate scheduler.
    max_iters: int
        The total number of iterations for the learning rate scheduler.
    out_writer: Optional[str]
        The output writer for the prediction results.
    **kwargs : Dict
        Additional keyword arguments passed to the Adam optimizer.
    """

    def __init__(
        self,
        mass_control_tol = 0.1,
        PMC_enable = True,
        dim_model: int = 512,
        n_head: int = 8,
        dim_feedforward: int = 1024,
        n_layers: int = 9,
        dropout: float = 0.0,
        dim_intensity: Optional[int] = None,
        custom_encoder: Optional[SpectrumEncoder] = None,
        max_length: int = 100,
        residues: Union[Dict[str, float], str] = "canonical",
        max_charge: int = 5,
        precursor_mass_tol: float = 50,
        isotope_error_range: Tuple[int, int] = (0, 1),
        n_beams: int = 5,
        n_log: int = 10,
        tb_summarywriter: Optional[
            torch.utils.tensorboard.SummaryWriter] = None,
        warmup_iters: int = 100_000,
        max_iters: int = 600_000,
        out_writer : str = None,
        ctc_dic: dict = {},
        refine_iters: int = 3,
        log_level: str = "INFO",
        mask_schedule: Dict[str, float] = {
            "initial_peek": 0.93,
            "epoch_decay": 0.01,
            "min_peek": 0.00
        },
        result_output_dir: str = None,
        **kwargs: Dict,
    ):
        super().__init__()
        self.save_hyperparameters()
        
        # Configure logger
        self.model_logger = setup_logger(log_level)  # Renamed to avoid conflict with pl.LightningModule's logger
        self.model_logger.debug("Initializing Spec2Pep model")
        
        self.ctc_dic = ctc_dic
        self.PMC_enable = PMC_enable
        self.model_logger.info(f"PMC enabled: {PMC_enable}, Mass control tolerance: {mass_control_tol}")
        self.mass_control_tol = mass_control_tol
        self.ctc_dic["beam"] = n_beams
        
        
        # Build the model.
        if custom_encoder is not None:
            self.encoder = custom_encoder
        else:
            self.encoder = SpectrumEncoder(
                dim_model=dim_model,
                n_head=n_head,
                dim_feedforward=dim_feedforward,
                n_layers=n_layers,
                dropout=dropout,
                dim_intensity=dim_intensity,
            )
        self.decoder = PeptideDecoder(
            dim_model=dim_model,
            n_head=n_head,
            dim_feedforward=dim_feedforward,
            n_layers=n_layers,
            dropout=dropout,
            residues=residues,
            max_charge=max_charge,
            max_pep_len = max_length

        )
        self.n_layers = n_layers
        
        self.ctc_decoder = CTCBeamSearchDecoder(self.decoder, self.ctc_dic)
        self.calctime = 0.0
        #print("ctc_decoder:", self.ctc_decoder)
        '''
        decoding_params = {
                'force_length': getattr(args, 'force_length'),
                "desired_length": getattr(args, 'desired_length'),
                "use_length_ratio": getattr(args, 'use_length_ratio'),
                "k": getattr(args, 'k'),
                "beam_size": getattr(args, 'beam_size'),
                "scope": getattr(args, 'scope'),
                "marg_criteria": getattr(args, 'marg_criteria', 'max'),
                # truncate_summary is a dummy variable since length control does not need it
                "truncate_summary": getattr(args, 'truncate_summary'),
                "scaling_factor": getattr(args, 'bucket_size'),
            }
        '''
        #self.ctc_length_control_decoder = CTCScopeSearchCharLengthControlDecoder(self.decoder, {} )
        self.softmax = torch.nn.Softmax(2)
        self.celoss = torch.nn.CrossEntropyLoss(ignore_index=0)
        self.ctcloss = torch.nn.CTCLoss(blank = self.decoder.get_blank_idx(), zero_infinity=True) #to do
        # Optimizer settings.
        self.warmup_iters = warmup_iters
        self.max_iters = max_iters
        self.opt_kwargs = kwargs

        # Data properties.
        self.max_length = max_length
        self.residues = residues
        self.precursor_mass_tol = precursor_mass_tol
        self.isotope_error_range = isotope_error_range
        self.n_beams = n_beams
        self.peptide_mass_calculator = depthcharge.masses.PeptideMass(
            self.residues)
        #self.stop_token = self.decoder._aa2idx["$"] ## need to change 

        # Logging.
        self.n_log = n_log
        self._history = []
        if tb_summarywriter is not None:
            self.tb_summarywriter = SummaryWriter(tb_summarywriter)
        else:
            self.tb_summarywriter = tb_summarywriter

        # Output writer during predicting.
        self.out_writer = out_writer
        self.result_output_dir = result_output_dir
    

    def forward(
            self, spectra: torch.Tensor,
            precursors: torch.Tensor, true_peps) -> Tuple[List[List[str]], torch.Tensor]:
        """
        Predict peptide sequences for a batch of MS/MS spectra.

        Parameters
        ----------
        spectra : torch.Tensor of shape (n_spectra, n_peaks, 2)
            The spectra for which to predict peptide sequences.
            Axis 0 represents an MS/MS spectrum, axis 1 contains the peaks in
            the MS/MS spectrum, and axis 2 is essentially a 2-tuple specifying
            the m/z-intensity pair for each peak. These should be zero-padded,
            such that all of the spectra in the batch are the same length.
        precursors : torch.Tensor of size (n_spectra, 3)
            The measured precursor mass (axis 0), precursor charge (axis 1), and
            precursor m/z (axis 2) of each MS/MS spectrum.

        Returns
        -------
        peptides : List[List[str]]
            The predicted peptide sequences for each spectrum.
        aa_scores : torch.Tensor of shape (n_spectra, length, n_amino_acids)
            The individual amino acid scores for each prediction.
        """
        self.model_logger.debug(f"Forward pass started with batch size: {spectra.shape[0]}")
        start_time = datetime.now()
        prev = None 
        for i in range(self.hparams.refine_iters):
            output_logits, _, output_list = self.decoder(None, precursors, *self.encoder(spectra, precursors), prev)
            prev = output_logits.argmax(-1)
        
        top_tokens, beamscores = self.ctc_decoder.decode(F.softmax(output_logits, -1))
        batchscores = beamscores.tolist()
        batchscores = 1 / torch.exp(beamscores)
        top_tokens_beam = top_tokens.tolist()
        
        batch_size = output_logits.shape[0]
        self.mass_offset_total = 0
        self.mass_offset_count = 0
        top_tokens = [[] for i in range(batch_size)]

        def worker(logits, mass, i, output_logits):
            mass = mass.clone().detach()
            if not self.PMC_enable:
                top_tokens[i] = top_tokens_beam[i]
                return
                
            mass_true = mass[0].item() - 18.01
            sequence = list(filter((self.decoder.get_pad_idx()).__ne__, top_tokens_beam[i]))
            token_true = [self.decoder._idx2aa[each] for each in sequence]
            
           
            
            pred_mass, seq = mass_cal("".join(token_true))
            if abs(mass_true - pred_mass) < 0.1:
                top_tokens[i] = top_tokens_beam[i]
            else:
                temp = pmc.knapDecode(logits, mass, self.mass_control_tol)
                temp = ctc_post_processing(temp)
                if temp:
                    top_tokens[i] = temp
                    token_temp = [self.decoder._idx2aa[each] for each in temp]
                    token_temp = list(reversed(token_temp))
                else:
                    top_tokens[i] = top_tokens_beam[i]
        threads = []
        log_prob = F.log_softmax(output_logits, -1)
        for i in range(batch_size):
            t = threading.Thread(target=worker, args=(log_prob[[i], :, :], precursors[[i], 0], i, output_logits))
            threads.append(t)
            t.start()
        
        for t in threads:
            t.join()
        
        end_time = datetime.now()
        processing_time = (end_time - start_time).total_seconds()
        self.model_logger.debug(f"Forward pass completed in {processing_time:.2f} seconds")
        
        # Log prediction statistics
        peptides = [self.decoder.detokenize_truth(t, True) for t in top_tokens]
        avg_peptide_length = sum(len(p) for p in peptides) / len(peptides)
        self.model_logger.info(f"Average predicted peptide length: {avg_peptide_length:.2f}")
        
        return peptides, batchscores

    def _forward_step(
        self,
        spectra: torch.Tensor,
        precursors: torch.Tensor,
        sequences: List[str],
        prev = None
    ) -> Tuple[torch.Tensor, torch.Tensor]:
        """
        The forward learning step.

        Parameters
        ----------
        spectra : torch.Tensor of shape (n_spectra, n_peaks, 2)
            The spectra for which to predict peptide sequences.
            Axis 0 represents an MS/MS spectrum, axis 1 contains the peaks in
            the MS/MS spectrum, and axis 2 is essentially a 2-tuple specifying
            the m/z-intensity pair for each peak. These should be zero-padded,
            such that all of the spectra in the batch are the same length.
        precursors : torch.Tensor of size (n_spectra, 3)
            The measured precursor mass (axis 0), precursor charge (axis 1), and
            precursor m/z (axis 2) of each MS/MS spectrum.
        sequences : List[str] of length n_spectra
            The partial peptide sequences to predict.

        Returns
        -------
        scores : torch.Tensor of shape (n_spectra, length, n_amino_acids)
            The individual amino acid scores for each prediction.
        tokens : torch.Tensor of shape (n_spectra, length)
            The predicted tokens for each spectrum.
        """
        return self.decoder(sequences, precursors, *self.encoder(spectra, precursors), prev)

    def training_step(
        self,
        batch: Tuple[torch.Tensor, torch.Tensor, List[str]],
        *args,
        mode: str = "train",
    ) -> torch.Tensor:
        """
        A single training step.

        Parameters
        ----------
        batch : Tuple[torch.Tensor, torch.Tensor, List[str]]
            A batch of (i) MS/MS spectra, (ii) precursor information, (iii)
            peptide sequences as torch Tensors.
        mode : str
            Logging key to describe the current stage.

        Returns
        -------
        torch.Tensor
            The loss of the training step.
        """
        self.model_logger.debug(f"Starting {mode} step with batch size: {len(batch[0])}")
        step_start_time = datetime.now()
        """
        A single training step.

        Parameters
        ----------
        batch : Tuple[torch.Tensor, torch.Tensor, List[str]]
            A batch of (i) MS/MS spectra, (ii) precursor information, (iii)
            peptide sequences as torch Tensors.
        mode : str
            Logging key to describe the current stage.

        Returns
        -------
        torch.Tensor
            The loss of the training step.

        """
        glat_prev = None
        
        # Calculate peek factor based on mask schedule
        peek_factor = max(
            self.hparams.mask_schedule["initial_peek"] - 
            self.current_epoch * self.hparams.mask_schedule["epoch_decay"],
            self.hparams.mask_schedule["min_peek"]
        )
        
        if mode == "train":
            with torch.no_grad():
                word_ins_out, tgt_tokens, _ = self._forward_step(*batch)
                nonpad_positions = tgt_tokens.ne(self.decoder.get_pad_idx())
                target_lens = (nonpad_positions).sum(1)
                pred_tokens = word_ins_out.argmax(-1)
                out_lprobs = F.log_softmax(word_ins_out, dim=-1)
                seq_lens = torch.full(size=(pred_tokens.size()[0],), fill_value=pred_tokens.size()[1]).to(self.device)
                best_aligns = best_alignment(out_lprobs.transpose(0, 1), tgt_tokens, seq_lens, target_lens, self.decoder.get_blank_idx(),
                                            zero_infinity=True)
                best_aligns_pad = torch.tensor([a  for a in best_aligns],
                                            device=word_ins_out.device)
                oracle_pos = (best_aligns_pad // 2).clip(max=tgt_tokens.shape[1] - 1)
                oracle = tgt_tokens.gather(-1, oracle_pos)
                oracle_empty = oracle.masked_fill(best_aligns_pad % 2 == 0, self.decoder.get_blank_idx())
                same_num = ((pred_tokens == oracle_empty)).sum(1)
                keep_prob = ((seq_lens - same_num) / seq_lens * peek_factor ).unsqueeze(-1)
                keep_word_mask = (torch.rand(pred_tokens.shape, device=word_ins_out.device) < keep_prob).bool()
                glat_prev = oracle_empty.masked_fill(~keep_word_mask, self.decoder.get_mask_idx())
        
        total_loss = torch.tensor([0]).to(self.device)
        
        for i in range(2):
            pred, truth, output_list = self._forward_step(*batch, glat_prev)
            pred_temp = pred.permute(1, 0, 2)
            
            input_lengths = torch.full(size=(pred_temp.size()[1],), fill_value=pred_temp.size()[0]) 
            target_lengths = (truth != self.decoder.get_pad_idx()).sum(axis=1) 
            loss = self.ctcloss( torch.nn.functional.log_softmax(pred_temp, dim=-1), truth, input_lengths, target_lengths ) 
            glat_prev = pred.argmax(-1)
            total_loss = total_loss + loss
        
        assert len(output_list) == self.n_layers 
        
        tokens = torch.argmax(pred, axis=2)
        peptides_pred = []
        peptides_true = []
        for idx in range(tokens.size()[0]):
            tokens_true = truth[idx,:]
            tokens_true = self.decoder.detokenize_truth(tokens_true)
            peptides_true.append(''.join(tokens_true))

            tokens_pred = tokens[idx,:]
            tokens_pred = self.decoder.detokenize(tokens_pred)
            peptides_pred.append(tokens_pred)

        aa_precision, aa_recall, pep_recall = evaluate.aa_match_metrics(
            *evaluate.aa_match_batch(peptides_pred, peptides_true,
                                     self.decoder._peptide_mass.masses))
        
        rand = random.random()
        sampling_factor = 0.3 if mode == "train" else 0.8
        
        if rand < sampling_factor:
            peptides_pred_sample = [''.join(tokenlist) for tokenlist in peptides_pred]
            peptides_pair_list = list(zip(batch[1].cpu().numpy().tolist(), peptides_true, peptides_pred_sample))
            peptides_pair = random.choices(peptides_pair_list, k=15)
            if self.logger is not None:
                self.logger.experiment[mode+"/peptides_pair"].append("Epoch: "+str(self.trainer.current_epoch)+str(peptides_pair))
        
        log_args = dict(on_step=True, on_epoch=True, sync_dist=True, add_dataloader_idx=False)
        if mode == "train":
            self.log("train/aa_precision", aa_precision, **log_args)
            self.log("train/aa_recall", aa_recall, **log_args)
            self.log("train/pep_recall", pep_recall, **log_args)
        elif mode == "valid" and self.n_beams == 0:
            log_args.update(on_step=False)
            self.log("valid/aa_precision", aa_precision, **log_args)
            self.log("valid/aa_recall", aa_recall, **log_args)
            self.log("valid/pep_recall", pep_recall, **log_args)
        elif mode == "test" and self.n_beams == 0:
            log_args.update(on_step=False)
            self.log("test/aa_precision", aa_precision, **log_args)
            self.log("test/aa_recall", aa_recall, **log_args)
            self.log("test/pep_recall", pep_recall, **log_args)
        
        
        
        if (mode == "train"):
            if(not self.logger==None):
                self.logger.experiment["train_CELoss_step"].append(loss)
            self.log(
                "train/CELoss",
                loss.detach(),
                on_step=False,
                on_epoch=True,
                sync_dist=True,
                add_dataloader_idx=False
            )

        step_end_time = datetime.now()
        step_duration = (step_end_time - step_start_time).total_seconds()
        
        # Log detailed metrics
        self.model_logger.debug(f"{mode} step completed in {step_duration:.2f} seconds")
        self.model_logger.debug(f"Total loss: {total_loss.item():.4f}")
        
        if mode == "train":
            self.model_logger.debug(f"Current peek factor: {peek_factor:.4f}")
            self.model_logger.debug(f"Amino acid precision: {aa_precision:.4f}")
            self.model_logger.debug(f"Amino acid recall: {aa_recall:.4f}")
            self.model_logger.debug(f"Peptide recall: {pep_recall:.4f}")
        
        return total_loss

    def validation_step(self, batch, batch_idx=None, dataloader_idx=None) -> torch.Tensor:
        """
        A single validation step.

        Parameters
        ----------
        batch : Tuple[torch.Tensor, torch.Tensor, List[str]]
            A batch of (i) MS/MS spectra, (ii) precursor information, (iii)
            peptide sequences.
        batch_idx : Optional[int]
            The index of the current batch
        dataloader_idx : Optional[int]
            The index of the dataloader

        Returns
        -------
        torch.Tensor
            The loss of the validation step.
        """
        val_start_time = datetime.now()
        self.model_logger.debug(f"Starting validation step {batch_idx if batch_idx is not None else 'N/A'}")
        if dataloader_idx is None:
            dataloader_idx = 0
        key = "valid" if dataloader_idx == 0 else "test"
        
        loss = self.training_step(batch, mode=key)
        self.log(
            "valid/CELoss" if dataloader_idx == 0 else "test/CELoss",
            loss.detach(),
            on_step=False,
            on_epoch=True,
            sync_dist=True,
            add_dataloader_idx=False
        )

        if self.n_beams > 0:
            peptides_pred_raw, inferscores = self.forward(batch[0], batch[1], batch[2])
            peptides_pred, peptides_true = [], []
            
            # Process predictions
            for peptide_pred, peptide_true in zip(peptides_pred_raw, batch[2]):
                if len(peptide_pred) > 0:
                    if peptide_pred[0] == "$":
                        peptide_pred = peptide_pred[1:]  # Remove stop token
                    if "$" not in peptide_pred and len(peptide_pred) > 0:
                        peptides_pred.append(peptide_pred)
                        peptides_true.append(peptide_true)
            
            # Calculate per-amino-acid precision
            targets = ["M+15.995", "F", "Q", "K"]
            counts = {char: {"numChar": 1e-13, "numTrue": 0} for char in targets}

            for pred, true in zip(peptides_pred, peptides_true):
                if isinstance(pred, str):
                    pred = re.split(r"(?<=.)(?=[A-Z])", pred)
                if isinstance(true, str):
                    true = re.split(r"(?<=.)(?=[A-Z])", true)

                for j, c in enumerate(true):
                    if c in counts:
                        counts[c]["numChar"] += 1
                        if j < len(pred) and pred[j] == c:
                            counts[c]["numTrue"] += 1

            # Log per-amino-acid precision
            for char, data in counts.items():
                precision = data["numTrue"] / data["numChar"]
                self.log(
                    f"{key}/{char}_precision",
                    precision,
                    on_step=False,
                    on_epoch=True,
                    sync_dist=True,
                    add_dataloader_idx=False
                )
            
            # Calculate overall metrics
            aa_precision, aa_recall, pep_recall = evaluate.aa_match_metrics(
                *evaluate.aa_match_batch(peptides_pred, peptides_true,
                                       self.decoder._peptide_mass.masses))
            
            # Log overall metrics
            log_args = dict(on_step=True, on_epoch=True, sync_dist=True, add_dataloader_idx=False)
            self.log(f"{key}/aa_precision", aa_precision, **log_args)
            self.log(f"{key}/aa_recall", aa_recall, **log_args)
            self.log(f"{key}/pep_recall", pep_recall, **log_args)
            
            # Validation metrics are already logged through self.log
        
        val_end_time = datetime.now()
        val_duration = (val_end_time - val_start_time).total_seconds()
        
        # Log validation metrics
        self.model_logger.debug(f"Validation step completed in {val_duration:.2f} seconds")
        self.model_logger.debug(f"Validation loss: {loss.item():.4f}")
        
        if self.n_beams > 0:
            self.model_logger.debug(f"Validation metrics for {key}:")
            self.model_logger.debug(f"AA precision: {aa_precision:.4f}")
            self.model_logger.debug(f"AA recall: {aa_recall:.4f}")
            self.model_logger.debug(f"Peptide recall: {pep_recall:.4f}")
        
        return loss

    def predict_step(
        self, batch: Tuple[torch.Tensor, torch.Tensor, torch.Tensor], *args
    ) -> Tuple[torch.Tensor, torch.Tensor, List[List[str]], torch.Tensor]:
        """
        A single prediction step.

        Parameters
        ----------
        batch : Tuple[torch.Tensor, torch.Tensor, torch.Tensor]
            A batch of (i) MS/MS spectra, (ii) precursor information, (iii)
            spectrum identifiers as torch Tensors.

        Returns
        -------
        spectrum_idx : torch.Tensor
            The spectrum identifiers.
        precursors : torch.Tensor
            Precursor information for each spectrum.
        peptides : List[List[str]]
            The predicted peptide sequences for each spectrum.
        aa_scores : torch.Tensor of shape (n_spectra, length, n_amino_acids)
            The individual amino acid scores for each prediction.
        """
<<<<<<< HEAD
        peptides , inferscores = self.forward(batch[0], batch[1], batch[2])
        import os
        
        file_path = os.path.join(self.result_output_dir, "denovo.tsv")
=======
  
       peptides , inferscores = self.forward(batch[0], batch[1], batch[2])
        import os
        
        file_path = "./denovo.tsv"
>>>>>>> e7a3f413
        headers = "label\tprediction\tcharge\tscore\n"

        # Check if the file exists and whether it contains headers
        if not os.path.exists(file_path) or open(file_path, 'r').readline().strip() != headers.strip():
            with open(file_path, 'a') as f:
                f.write(headers)

        # Append data
        with open(file_path,'a') as f:
            for i in range(len(peptides)):
                sequence = ""
                for el in peptides[i]:
                    if len(el) > 1:
                        if el[0] in ('+', '-'):
                            sequence += '[' + el + ']'
                        elif el[0].isdigit():
                            sequence += '[' + el + ']'
                        else:
                            sequence += el[0] + '[' + el[1:] + ']'
                    else:
                        sequence += el

                # print("label:",batch[2][i], ":" , peptides[i] , "\n")
                if batch[2][i].replace("$", "").replace("N+0.984", "D").replace("Q+0.984", "E").replace("L","I") == "".join(peptides[i]).replace("$", "").replace("N+0.984", "D").replace("Q+0.984", "E").replace("L","I"):
                    answer_is_correct = "correct"
                else:
                    answer_is_correct = "incorrect"
                #each line output this: label (title if label is none), predictions, charge, and confidence score
                f.write(batch[2][i].replace("\t", " ") + "\t" + sequence + "\t" + str(int(batch[1][i][1])) + "\t" + str(float(inferscores[i])) + "\n")
                
                
        
        return batch[2], batch[1], peptides  #batch[2]: identifier

    def on_validation_epoch_end(self) -> None:
        """
        Log the validation metrics at the end of each epoch.
        """
        pass

    def on_predict_epoch_end(
        self, results: List[List[Tuple[np.ndarray, List[str],
                                       torch.Tensor]]]) -> None:
        """
        Write the predicted peptide sequences and amino acid scores to the
        output file.
        """
        pass

    def _get_output_peptide_and_scores(
            self, aa_tokens: List[str],
            aa_scores: torch.Tensor) -> Tuple[str, List[str], float, str]:
        """
        Get peptide to output, amino acid and peptide-level confidence scores.

        Parameters
        ----------
        aa_tokens : List[str]
            Amino acid tokens of the peptide sequence.
        aa_scores : torch.Tensor
            Amino acid-level confidence scores for the predicted sequence.

        Returns
        -------
        peptide : str
            Peptide sequence.
        aa_tokens : List[str]
            Amino acid tokens of the peptide sequence.
        peptide_score : str
            Peptide-level confidence score.
        aa_scores : str
            Amino acid-level confidence scores for the predicted sequence.
        """
        # Omit stop token.
        aa_tokens = aa_tokens[1:] if self.decoder.reverse else aa_tokens[:-1]
        peptide = "".join(aa_tokens)

        # If this is a non-finished beam (after exceeding `max_length`), return
        # a dummy (empty) peptide and NaN scores.
        if len(peptide) == 0:
            aa_tokens = []

        # Take scores corresponding to the predicted amino acids. Reverse tokens
        # to correspond with correct amino acids as needed.
        step = -1 if self.decoder.reverse else 1
        top_aa_scores = [
            aa_score[self.decoder._aa2idx[aa_token]].item()
            for aa_score, aa_token in zip(aa_scores, aa_tokens[::step])
        ][::step]

        # Get peptide-level score from amino acid-level scores.
        peptide_score = _aa_to_pep_score(top_aa_scores)
        aa_scores = ",".join(list(map("{:.5f}".format, top_aa_scores)))
        return peptide, aa_tokens, peptide_score, aa_scores

    def _log_history(self) -> None:
        """
        Write log to console, if requested.
        """
        # Log only if all output for the current epoch is recorded.
        if len(self._history) > 0 and len(self._history[-1]) == 6:
            if len(self._history) == 1:
                logger.info(
                    "Epoch\tTrain loss\tValid loss\tAA precision\tAA recall\t"
                    "Peptide recall")
            metrics = self._history[-1]
            if metrics["epoch"] % self.n_log == 0:
                logger.info(
                    "%i\t%.6f\t%.6f\t%.6f\t%.6f\t%.6f",
                    metrics["epoch"] + 1,
                    metrics.get("train", np.nan),
                    metrics.get("valid", np.nan),
                    metrics.get("valid_aa_precision", np.nan),
                    metrics.get("valid_aa_recall", np.nan),
                    metrics.get("valid_pep_recall", np.nan),
                )
                if self.tb_summarywriter is not None:
                    for descr, key in [
                        ("loss/train_crossentropy_loss", "train"),
                        ("loss/dev_crossentropy_loss", "valid"),
                        ("eval/dev_aa_precision", "valid_aa_precision"),
                        ("eval/dev_aa_recall", "valid_aa_recall"),
                        ("eval/dev_pep_recall", "valid_pep_recall"),
                    ]:
                        self.tb_summarywriter.add_scalar(
                            descr,
                            metrics.get(key, np.nan),
                            metrics["epoch"] + 1,
                        )

    def configure_optimizers(
        self, ) -> Tuple[torch.optim.Optimizer, Dict[str, Any]]:
        """
        Initialize the optimizer.

        This is used by pytorch-lightning when preparing the model for training.

        Returns
        -------
        Tuple[torch.optim.Optimizer, Dict[str, Any]]
            The initialized Adam optimizer and its learning rate scheduler.
        """
        optimizer = torch.optim.AdamW(self.parameters(), **self.opt_kwargs)
        #optimizer = Lion(self.parameters(), **self.opt_kwargs)
        # Apply learning rate scheduler per step.
        lr_scheduler = CosineWarmupScheduler(optimizer,
                                             warmup=self.warmup_iters,
                                             max_iters=self.max_iters)
        return [optimizer], {"scheduler": lr_scheduler, "interval": "step"}

    def on_before_optimizer_step(self, optimizer, optimizer_idx):
        total_norm = 0.0
        for p in self.parameters():
            if p.grad is not None:
                param_norm = p.grad.detach().data.norm(2)
                total_norm += param_norm.item() ** 2
        total_norm = total_norm ** (1. / 2)
        
        #add by xiang 
        '''
        if self.trainer.current_epoch >= 7:
            if total_norm >= 2.5:
                torch.nn.utils.clip_grad_norm(self.parameters(), 0.1)
        '''
        if(not self.logger==None):
            self.logger.experiment["/grad_norm_before_clip"].append(total_norm)
    '''
    def on_validation_batch_end(self, outputs, batch, batch_idx):
        print("hello!!!!!")

        print("val outputs: ", outputs )
        sys.stdout.flush()
    '''
    def on_train_batch_end(self, outputs, batch, batch_idx):
        #print("hello outputs??: ", outputs)
        # sys.stdout.flush()
        total_norm = 0.0
        for p in self.parameters():
            if p.grad is not None:
                param_norm = p.grad.detach().data.norm(2)
                total_norm += param_norm.item() ** 2
        total_norm = total_norm ** (1. / 2)
        if(not self.logger==None):
            self.logger.experiment["/grad_norm_after_clip"].append(total_norm)
            
    def on_after_backward(self) -> None:
        valid_gradients = True
        for name, param in self.named_parameters():
            if param.grad is not None:
                valid_gradients = not (torch.isnan(param.grad).any() or torch.isinf(param.grad).any())
                if not valid_gradients:
                    break

        if not valid_gradients:
            logger.warning(f'detected inf or nan values in gradients. not updating model parameters')
            self.zero_grad()

class CosineWarmupScheduler(torch.optim.lr_scheduler._LRScheduler):
    """
    Learning rate scheduler with linear warm up followed by cosine shaped decay.

    Parameters
    ----------
    optimizer : torch.optim.Optimizer
        Optimizer object.
    warmup : int
        The number of warm up iterations.
    max_iters : torch.optim
        The total number of iterations.
    """

    def __init__(self, optimizer: torch.optim.Optimizer, warmup: int,
                 max_iters: int):
        self.warmup, self.max_iters = warmup, max_iters
        super().__init__(optimizer)

    def get_lr(self):
        lr_factor = self.get_lr_factor(epoch=self.last_epoch)
        return [base_lr * lr_factor for base_lr in self.base_lrs]

    def get_lr_factor(self, epoch):

        # Cosine annealing after a constant period
        # Author: Sheng Xu
        # Date: 20230214

        decay=self.warmup/self.max_iters
        if epoch <= self.warmup and self.warmup>0:
            #lr_factor = 1
            
            lr_factor = 1 * (epoch / self.warmup)
        else:
            
            lr_factor = 0.5 * (1 + np.cos(np.pi * ( (epoch - (decay * self.max_iters)) / ((1-decay) * self.max_iters))))
            #lr_factor = 0.75

        return lr_factor

def _aa_to_pep_score(aa_scores: List[float]) -> float:
    """
    Calculate peptide-level confidence score from amino acid level scores.

    Parameters
    ----------
    aa_scores : List[float]
        Amino acid level confidence scores.

    Returns
    -------
    float
        Peptide confidence score.
    """
    return np.mean(aa_scores)
def _calc_mass_error(calc_mz: float,
                     obs_mz: float,
                     charge: int,
                     isotope: int = 0) -> float:
    """
    Calculate the mass error in ppm between the theoretical m/z and the observed
    m/z, optionally accounting for an isotopologue mismatch.

    Parameters
    ----------
    calc_mz : float
        The theoretical m/z.
    obs_mz : float
        The observed m/z.
    charge : int
        The charge.
    isotope : int
        Correct for the given number of C13 isotopes (default: 0).

    Returns
    -------
    float
        The mass error in ppm.
    """
    return (calc_mz - (obs_mz - isotope * 1.00335 / charge)) / obs_mz * 10**6

<|MERGE_RESOLUTION|>--- conflicted
+++ resolved
@@ -709,18 +709,10 @@
         aa_scores : torch.Tensor of shape (n_spectra, length, n_amino_acids)
             The individual amino acid scores for each prediction.
         """
-<<<<<<< HEAD
         peptides , inferscores = self.forward(batch[0], batch[1], batch[2])
         import os
         
         file_path = os.path.join(self.result_output_dir, "denovo.tsv")
-=======
-  
-       peptides , inferscores = self.forward(batch[0], batch[1], batch[2])
-        import os
-        
-        file_path = "./denovo.tsv"
->>>>>>> e7a3f413
         headers = "label\tprediction\tcharge\tscore\n"
 
         # Check if the file exists and whether it contains headers
@@ -999,4 +991,3 @@
         The mass error in ppm.
     """
     return (calc_mz - (obs_mz - isotope * 1.00335 / charge)) / obs_mz * 10**6
-
